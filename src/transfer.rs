//! Client-to-Client protocol to organize file transfers
//!
//! This gives you the actual capability to transfer files, that feature that Magic Wormhole got known and loved for.
//!
//! It is bound to an [`APPID`](APPID). Only applications using that APPID (and thus this protocol) can interoperate with
//! the original Python implementation (and other compliant implementations).
//!
//! At its core, "peer messages" are exchanged over an established wormhole connection with the other side.
//! They are used to set up a [transit] portal and to exchange a file offer/accept. Then, the file is transmitted over the transit relay.

use futures::{AsyncRead, AsyncSeek, AsyncWrite};
use serde_derive::{Deserialize, Serialize};
#[cfg(test)]
use serde_json::json;
use std::sync::Arc;

use super::{core::WormholeError, transit, AppID, Wormhole};
use futures::Future;
use log::*;
use std::{
    borrow::Cow,
    collections::BTreeMap,
    path::{Path, PathBuf},
};
use transit::{
    Abilities as TransitAbilities, Transit, TransitConnectError, TransitConnector, TransitError,
};

<<<<<<< HEAD
mod cancel;
mod v1;
mod v2;

pub use v1::ReceiveRequest as ReceiveRequestV1;
pub use v2::ReceiveRequest as ReceiveRequestV2;

const APPID_RAW: &str = "lothar.com/wormhole/text-or-file-xfer";

=======
mod messages;
use crate::core::APPID_RAW;
use messages::*;

mod v1;
mod v2;

>>>>>>> ff78cbbd
/// The App ID associated with this protocol.
pub const APPID: AppID = AppID(Cow::Borrowed(APPID_RAW));

/// An [`crate::AppConfig`] with sane defaults for this protocol.
///
/// You **must not** change `id` and `rendezvous_url` to be interoperable.
/// The `app_version` can be adjusted if you want to disable some features.
pub const APP_CONFIG: crate::AppConfig<AppVersion> = crate::AppConfig::<AppVersion> {
    id: AppID(Cow::Borrowed(APPID_RAW)),
    rendezvous_url: Cow::Borrowed(crate::rendezvous::DEFAULT_RENDEZVOUS_SERVER),
    app_version: AppVersion::new(),
    with_dilation: false,
};

// TODO be more extensible on the JSON enum types (i.e. recognize unknown variants)

#[derive(Debug, thiserror::Error)]
#[non_exhaustive]
pub enum TransferError {
    #[error("Transfer was not acknowledged by peer")]
    AckError,
    #[error("Receive checksum error")]
    Checksum,
    #[error("The file contained a different amount of bytes than advertized! Sent {} bytes, but should have been {}", sent_size, file_size)]
    FileSize { sent_size: u64, file_size: u64 },
    #[error("The file(s) to send got modified during the transfer, and thus corrupted")]
    FilesystemSkew,
    // TODO be more specific
    #[error("Unsupported offer type")]
    UnsupportedOffer,
    #[error("Something went wrong on the other side: {}", _0)]
    PeerError(String),

    /// Some deserialization went wrong, we probably got some garbage
    #[error("Corrupt JSON message received")]
    ProtocolJson(
        #[from]
        #[source]
        serde_json::Error,
    ),
    #[error("Corrupt Msgpack message received")]
    ProtocolMsgpack(
        #[from]
        #[source]
        rmp_serde::decode::Error,
    ),
    /// A generic string message for "something went wrong", i.e.
    /// the server sent some bullshit message order
    #[error("Protocol error: {}", _0)]
    Protocol(Box<str>),
    #[error(
        "Unexpected message (protocol error): Expected '{}', but got: '{}'",
        _0,
        _1
    )]
    ProtocolUnexpectedMessage(Box<str>, Box<str>),
    #[error("Wormhole connection error")]
    Wormhole(
        #[from]
        #[source]
        WormholeError,
    ),
    #[error("Error while establishing transit connection")]
    TransitConnect(
        #[from]
        #[source]
        TransitConnectError,
    ),
    #[error("Transit error")]
    Transit(
        #[from]
        #[source]
        TransitError,
    ),
    #[error("IO error")]
    IO(
        #[from]
        #[source]
        std::io::Error,
    ),
}

impl TransferError {
    pub(self) fn unexpected_message(
        expected: impl Into<Box<str>>,
        got: impl std::fmt::Display,
    ) -> Self {
        Self::ProtocolUnexpectedMessage(expected.into(), got.to_string().into())
    }
}

/**
 * The application specific version information for this protocol.
 */
#[derive(Clone, Serialize, Deserialize)]
#[serde(rename_all = "kebab-case")]
pub struct AppVersion {
    #[serde(default)]
    abilities: Cow<'static, [Cow<'static, str>]>,
    #[serde(default)]
    transfer_v2: Option<AppVersionTransferV2Hint>,
}

// TODO check invariants during deserialization
impl AppVersion {
    const fn new() -> Self {
        Self {
            // Dont advertize v2 for now
            abilities: Cow::Borrowed(&[
                Cow::Borrowed("transfer-v1"), /* Cow::Borrowed("transfer-v2") */
            ]),
            transfer_v2: Some(AppVersionTransferV2Hint::new()),
        }
    }

    #[allow(dead_code)]
    fn supports_v2(&self) -> bool {
        self.abilities.contains(&"transfer-v2".into())
    }
}

impl Default for AppVersion {
    fn default() -> Self {
        Self::new()
    }
}

<<<<<<< HEAD
#[derive(Clone, Debug, Serialize, Deserialize)]
=======
// #[derive(Clone, Debug, Serialize, Deserialize)]
// #[serde(rename_all = "kebab-case")]
// pub struct AppVersionTransferV2Hint {
//     supported_formats: Vec<Cow<'static, str>>,
//     transit_abilities: Vec<Ability>,
// }

// impl AppVersionTransferV2Hint {
//     const fn new() -> Self {
//         Self {
//             supported_formats: vec![Cow::Borrowed("tar.zst")],
//             transit_abilities: Ability::all_abilities(),
//         }
//     }
// }

// impl Default for AppVersionTransferV2Hint {
//     fn default() -> Self {
//         Self::new()
//     }
// }

#[derive(Serialize, Deserialize, Debug, PartialEq)]
>>>>>>> ff78cbbd
#[serde(rename_all = "kebab-case")]
pub struct AppVersionTransferV2Hint {
    supported_formats: Cow<'static, [Cow<'static, str>]>,
    transit_abilities: transit::Abilities,
}

impl AppVersionTransferV2Hint {
    const fn new() -> Self {
        Self {
            supported_formats: Cow::Borrowed(&[Cow::Borrowed("plain"), Cow::Borrowed("tar")]),
            transit_abilities: transit::Abilities::ALL_ABILITIES,
        }
    }
}

impl Default for AppVersionTransferV2Hint {
    fn default() -> Self {
        Self::new()
    }
}

pub trait AsyncReadSeek: AsyncRead + AsyncSeek {}

impl<T> AsyncReadSeek for T where T: AsyncRead + AsyncSeek {}

pub trait AsyncWriteSeek: AsyncWrite + AsyncSeek {}

impl<T> AsyncWriteSeek for T where T: AsyncWrite + AsyncSeek {}

/**
 * The type of message exchanged over the wormhole for this protocol
 */
#[derive(Deserialize, Serialize, derive_more::Display, Debug, Clone)]
#[serde(rename_all = "kebab-case")]
#[non_exhaustive]
pub enum PeerMessage {
    /* V1 */
    #[display(fmt = "transit")]
    Transit(v1::TransitV1),
    #[display(fmt = "offer")]
    Offer(v1::OfferMessage),
    #[display(fmt = "answer")]
    Answer(v1::AnswerMessage),
    /* V2 */
    #[display(fmt = "transit-v2")]
    TransitV2(v2::TransitV2),

    /** Tell the other side you got an error */
    #[display(fmt = "error")]
    Error(String),
    #[display(fmt = "unknown")]
    #[serde(other)]
    Unknown,
}

impl PeerMessage {
    #[allow(unused)]
    fn offer_message_v1(msg: impl Into<String>) -> Self {
        PeerMessage::Offer(v1::OfferMessage::Message(msg.into()))
    }

    fn offer_file_v1(name: impl Into<String>, size: u64) -> Self {
        PeerMessage::Offer(v1::OfferMessage::File {
            filename: name.into(),
            filesize: size,
        })
    }

    #[allow(dead_code)]
    fn offer_directory_v1(
        name: impl Into<String>,
        mode: impl Into<String>,
        compressed_size: u64,
        numbytes: u64,
        numfiles: u64,
    ) -> Self {
        PeerMessage::Offer(v1::OfferMessage::Directory {
            dirname: name.into(),
            mode: mode.into(),
            zipsize: compressed_size,
            numbytes,
            numfiles,
        })
    }

    #[allow(dead_code)]
    fn message_ack_v1(msg: impl Into<String>) -> Self {
        PeerMessage::Answer(v1::AnswerMessage::MessageAck(msg.into()))
    }

    fn file_ack_v1(msg: impl Into<String>) -> Self {
        PeerMessage::Answer(v1::AnswerMessage::FileAck(msg.into()))
    }

    fn error_message(msg: impl Into<String>) -> Self {
        PeerMessage::Error(msg.into())
    }

    fn transit_v1(abilities: TransitAbilities, hints: transit::Hints) -> Self {
        PeerMessage::Transit(v1::TransitV1 {
            abilities_v1: abilities,
            hints_v1: hints,
        })
    }

    fn transit_v2(hints_v2: transit::Hints) -> Self {
        PeerMessage::TransitV2(v2::TransitV2 { hints_v2 })
    }

    fn check_err(&self) -> Result<Self, TransferError> {
        match self {
            Self::Error(err) => Err(TransferError::PeerError(err.clone())),
            other => Ok(other.clone()),
        }
    }

    #[allow(dead_code)]
    fn ser_json(&self) -> Vec<u8> {
        serde_json::to_vec(self).unwrap()
    }
}

pub type OfferSend = Offer<OfferContent>;

#[derive(Serialize, Deserialize, Debug, Clone, PartialEq, Eq)]
#[serde(bound(deserialize = "T: Default"))]
pub struct Offer<T = ()> {
    content: BTreeMap<String, OfferEntry<T>>,
}

impl OfferSend {
    /// Offer a single path (file or folder)
    #[cfg(not(target_family = "wasm"))]
    pub async fn new_file_or_folder(
        offer_name: String,
        path: impl AsRef<Path>,
    ) -> std::io::Result<Self> {
        let path = path.as_ref();
        log::trace!(
            "OfferSend::new_file_or_folder: {offer_name}, {}",
            path.display()
        );
        let mut content = BTreeMap::new();
        content.insert(offer_name, OfferSendEntry::new(path).await?);
        Ok(Self { content })
    }

    /// Offer list of paths (files and folders)
    /// Panics if any of the paths does not have a name (like `/`).
    /// Panics if any two or more of the paths have the same name.
    #[cfg(not(target_family = "wasm"))]
    pub async fn new_paths(paths: impl IntoIterator<Item = PathBuf>) -> std::io::Result<Self> {
        let mut content = BTreeMap::new();
        for path in paths {
            let offer_name = path.file_name().expect("Path must have a name");
            let offer_name = offer_name
                .to_str()
                .ok_or_else(|| {
                    std::io::Error::new(
                        std::io::ErrorKind::Other,
                        format!(
                            "{} is not UTF-8 encoded",
                            (offer_name.as_ref() as &Path).display()
                        ),
                    )
                })?
                .to_owned();
            let old = content.insert(offer_name, OfferSendEntry::new(path).await?);
            assert!(old.is_none(), "Duplicate names found");
        }
        Ok(Self { content })
    }

    /// Offer a single file with custom content
    ///
    /// You must ensure that the Reader contains exactly as many bytes
    /// as advertized in file_size.
    pub fn new_file_custom(offer_name: String, size: u64, content: OfferContent) -> Self {
        let mut content_ = BTreeMap::new();
        content_.insert(offer_name, OfferSendEntry::RegularFile { size, content });
        Self { content: content_ }
    }
}

impl<T> Offer<T> {
    pub fn top_level_paths(&self) -> impl Iterator<Item = &String> + '_ {
        self.content.keys()
    }

    pub fn get(&self, path: &[String]) -> Option<&OfferEntry<T>> {
        match path {
            [] => None,
            [start, rest @ ..] => self.content.get(start).and_then(|inner| inner.get(rest)),
        }
    }

    pub fn get_file(&self, path: &[String]) -> Option<(&T, u64)> {
        match path {
            [] => None,
            [start, rest @ ..] => self
                .content
                .get(start)
                .and_then(|inner| inner.get_file(rest)),
        }
    }

    /** Recursively list all file paths, without directory names or symlinks. */
    pub fn iter_file_paths(&self) -> impl Iterator<Item = Vec<String>> + '_ {
        self.iter_files().map(|val| val.0)
    }

    /** Recursively list all files, without directory names or symlinks. */
    pub fn iter_files(&self) -> impl Iterator<Item = (Vec<String>, &T, u64)> + '_ {
        self.content.iter().flat_map(|(name, offer)| {
            let name = name.clone();
            offer.iter_files().map(move |mut val| {
                val.0.insert(0, name.clone());
                val
            })
        })
    }

    pub fn total_size(&self) -> u64 {
        self.iter_files().map(|v| v.2).sum()
    }

    #[cfg(not(target_family = "wasm"))]
    pub fn accept_all(&self, target_dir: &Path) -> OfferAccept {
        self.set_content(|path| {
            let full_path: PathBuf = target_dir.join(path.join("/"));
            let content = new_accept_content(move |append| {
                let full_path = full_path.clone();
                async_std::fs::OpenOptions::new()
                    .write(true)
                    .create(true)
                    .append(append)
                    .truncate(!append)
                    .open(full_path)
            });
            AcceptInner {
                content: Box::new(content) as _,
                offset: 0,
                sha256: None,
            }
        })
    }

    #[cfg(not(target_family = "wasm"))]
    pub async fn create_directories(&self, target_path: &Path) -> std::io::Result<()> {
        // TODO this could be made more efficient by passing around just one buffer
        for (name, file) in &self.content {
            file.create_directories(&target_path.join(name)).await?;
        }
        Ok(())
    }

    // #[cfg(not(target_family = "wasm"))]
    // pub async fn create_symlinks(&self, target_path: &Path) -> std::io::Result<()> {
    //     // TODO this could be made more efficient by passing around just one buffer
    //     for (name, file) in &self.content {
    //         file.create_symlinks(&target_path.join(name)).await?;
    //     }
    //     Ok(())
    // }

    pub fn offer_name(&self) -> String {
        let (name, entry) = self.content.iter().next().unwrap();
        if self.is_multiple() {
            format!(
                "{name} and {} other files or directories",
                self.content.len() - 1
            )
        } else {
            if self.is_directory() {
                let count = entry.iter_files().count();
                format!("{name} with {count} files inside")
            } else {
                name.clone()
            }
        }
    }

    pub fn is_multiple(&self) -> bool {
        self.content.len() > 1
    }

    pub fn is_directory(&self) -> bool {
        self.is_multiple()
            || self
                .content
                .values()
                .any(|f| matches!(f, OfferEntry::Directory { .. }))
    }

    pub fn set_content<U>(&self, mut f: impl FnMut(&[String]) -> U) -> Offer<U> {
        Offer {
            content: self
                .content
                .iter()
                .map(|(k, v)| (k.clone(), v.set_content(&mut vec![k.clone()], &mut f)))
                .collect(),
        }
    }
}

impl<T: 'static + Send> Offer<T> {
    /** Recursively list all files, without directory names or symlinks. */
    pub fn into_iter_files(self) -> impl Iterator<Item = (Vec<String>, T, u64)> + Send {
        self.content.into_iter().flat_map(|(name, offer)| {
            offer.into_iter_files().map(move |mut val| {
                val.0.insert(0, name.clone());
                val
            })
        })
    }
}

impl<T> From<&Offer<T>> for Offer {
    fn from(from: &Offer<T>) -> Self {
        from.set_content(|_| ())
    }
}

/// The signature is basically just `() -> io::Result<dyn AsyncRead + AsyncSeek>`, but in async
///
/// This may be called multiple times during the send process, an imlementations that generate their
/// output dynamically must ensure all invocations produce the same result — independently of each other
/// (things may be concurrent).
pub type OfferContent = Box<
    dyn Fn() -> futures::future::BoxFuture<
            'static,
            std::io::Result<Box<dyn AsyncReadSeek + Unpin + Send>>,
        > + Send,
>;

pub fn new_offer_content<F, G, H>(content: F) -> OfferContent
where
    F: Fn() -> G + Send + 'static,
    G: Future<Output = std::io::Result<H>> + Send + 'static,
    H: AsyncReadSeek + Unpin + Send + 'static,
{
    let wrap_fun = move || {
        use futures::TryFutureExt;

        let fut = content();
        let wrap_fut = fut.map_ok(|read| Box::new(read) as Box<dyn AsyncReadSeek + Unpin + Send>);

        Box::pin(wrap_fut) as futures::future::BoxFuture<'static, _>
    };
    Box::new(wrap_fun) as _
}

pub type OfferSendEntry = OfferEntry<OfferContent>;

#[derive(Serialize, Deserialize, Debug, Clone, PartialEq, Eq)]
#[serde(rename_all = "kebab-case")]
#[serde(tag = "type")]
#[serde(bound(deserialize = "T: Default"))]
pub enum OfferEntry<T = ()> {
    RegularFile {
        size: u64,
        #[serde(skip)]
        content: T,
    },
    Directory {
        content: BTreeMap<String, Self>,
    },
    // Symlink {
    //     target: String,
    // },
}

impl OfferSendEntry {
    #[cfg(not(target_family = "wasm"))]
    async fn new(path: impl AsRef<Path>) -> std::io::Result<Self> {
        // Workaround for https://github.com/rust-lang/rust/issues/78649
        #[inline(always)]
        fn new_recurse<'a>(
            path: impl AsRef<Path> + 'a + Send,
        ) -> futures::future::BoxFuture<'a, std::io::Result<OfferSendEntry>> {
            Box::pin(OfferSendEntry::new(path))
        }

        let path = path.as_ref();
        // let metadata = async_std::fs::symlink_metadata(path).await?;
        let metadata = async_std::fs::metadata(path).await?;
        // let mtime = metadata.modified()?
        //     .duration_since(std::time::SystemTime::UNIX_EPOCH)
        //     .unwrap_or_default()
        //     .as_secs();
        if metadata.is_file() {
            log::trace!("OfferSendEntry::new {path:?} is file");
            let path = path.to_owned();
            Ok(Self::RegularFile {
                size: metadata.len(),
                content: new_offer_content(move || {
                    let path = path.clone();
                    async_std::fs::File::open(path)
                }),
            })
        // } else if metadata.is_symlink() {
        //     log::trace!("OfferSendEntry::new {path:?} is symlink");
        //     let target = async_std::fs::read_link(path).await?;
        //     Ok(Self::Symlink {
        //         target: target
        //             .to_str()
        //             .ok_or_else(|| {
        //                 std::io::Error::new(
        //                     std::io::ErrorKind::Other,
        //                     format!("{} is not UTF-8 encoded", target.display()),
        //                 )
        //             })?
        //             .to_string(),
        //     })
        } else if metadata.is_dir() {
            use futures::TryStreamExt;
            log::trace!("OfferSendEntry::new {path:?} is directory");

            let content: BTreeMap<String, Self> = async_std::fs::read_dir(path)
                .await?
                .and_then(|file| async move {
                    let path = file.path();
                    let name = path
                        .file_name()
                        .expect("Internal error: non-root paths should always have a name")
                        .to_str()
                        .ok_or_else(|| {
                            std::io::Error::new(
                                std::io::ErrorKind::Other,
                                format!("{} is not UTF-8 encoded", path.display()),
                            )
                        })?
                        .to_owned();
                    let offer = new_recurse(path).await?;
                    Ok((name, offer))
                })
                .try_collect()
                .await?;
            Ok(Self::Directory { content })
        } else {
            unreachable!()
        }
    }
}

impl<T> OfferEntry<T> {
    /** Recursively list all files, without directory names or symlinks. */
    fn iter_files(&self) -> impl Iterator<Item = (Vec<String>, &T, u64)> + '_ {
        // TODO I couldn't think up a less efficient way to do this ^^
        match self {
            Self::Directory { content, .. } => {
                let iter = content.iter().flat_map(|(name, offer)| {
                    let name = name.clone();
                    offer.iter_files().map(move |mut val| {
                        val.0.insert(0, name.clone());
                        val
                    })
                });
                Box::new(iter) as Box<dyn Iterator<Item = _>>
            },
            Self::RegularFile { content, size } => {
                Box::new(std::iter::once((vec![], content, *size))) as Box<dyn Iterator<Item = _>>
            },
            // Self::Symlink { .. } => Box::new(std::iter::empty()) as Box<dyn Iterator<Item = _>>,
        }
    }

    fn get(&self, path: &[String]) -> Option<&Self> {
        match path {
            [] => Some(self),
            [start, rest @ ..] => match self {
                Self::Directory { content, .. } => {
                    content.get(start).and_then(|inner| inner.get(rest))
                },
                _ => None,
            },
        }
    }

    fn get_file(&self, path: &[String]) -> Option<(&T, u64)> {
        match path {
            [] => match self {
                Self::RegularFile { content, size } => Some((content, *size)),
                _ => None,
            },
            [start, rest @ ..] => match self {
                Self::Directory { content, .. } => {
                    content.get(start).and_then(|inner| inner.get_file(rest))
                },
                _ => None,
            },
        }
    }

    #[cfg(not(target_family = "wasm"))]
    async fn create_directories(&self, target_path: &Path) -> std::io::Result<()> {
        #[inline(always)]
        fn recurse<'a, T>(
            this: &'a OfferEntry<T>,
            path: &'a Path,
        ) -> futures::future::LocalBoxFuture<'a, std::io::Result<()>> {
            Box::pin(OfferEntry::create_directories(this, path))
        }
        match self {
            Self::Directory { content, .. } => {
                async_std::fs::create_dir(target_path).await?;
                for (name, file) in content {
                    recurse(file, &target_path.join(name)).await?;
                }
                Ok(())
            },
            _ => Ok(()),
        }
    }

    // #[cfg(not(target_family = "wasm"))]
    // async fn create_symlinks(&self, target_path: &Path) -> std::io::Result<()> {
    //     #[inline(always)]
    //     fn recurse<'a, T>(
    //         this: &'a OfferEntry<T>,
    //         path: &'a Path,
    //     ) -> futures::future::LocalBoxFuture<'a, std::io::Result<()>> {
    //         Box::pin(OfferEntry::create_symlinks(this, path))
    //     }
    //     match self {
    //         Self::Symlink { target } => {
    //             todo!()
    //         },
    //         Self::Directory { content, .. } => {
    //             for (name, file) in content {
    //                 recurse(file, &target_path.join(name)).await?;
    //             }
    //             Ok(())
    //         },
    //         _ => Ok(()),
    //     }
    // }

    fn set_content<U>(
        &self,
        base_path: &mut Vec<String>,
        f: &mut impl FnMut(&[String]) -> U,
    ) -> OfferEntry<U> {
        match self {
            OfferEntry::RegularFile { size, .. } => OfferEntry::RegularFile {
                size: *size,
                content: f(&base_path),
            },
            OfferEntry::Directory { content } => OfferEntry::Directory {
                content: content
                    .into_iter()
                    .map(|(k, v)| {
                        base_path.push(k.clone());
                        let v = v.set_content(base_path, f);
                        base_path.pop();
                        (k.clone(), v)
                    })
                    .collect(),
            },
            // OfferEntry::Symlink { target } => OfferEntry::Symlink {
            //     target: target.clone(),
            // },
        }
    }
}

impl<T: 'static + Send> OfferEntry<T> {
    /** Recursively list all files, without directory names or symlinks. */
    fn into_iter_files(self) -> impl Iterator<Item = (Vec<String>, T, u64)> + Send {
        // TODO I couldn't think up a less efficient way to do this ^^
        match self {
            Self::Directory { content, .. } => {
                let iter = content.into_iter().flat_map(|(name, offer)| {
                    offer.into_iter_files().map(move |mut val| {
                        val.0.insert(0, name.clone());
                        val
                    })
                });
                Box::new(iter) as Box<dyn Iterator<Item = _> + Send>
            },
            Self::RegularFile { content, size } => {
                Box::new(std::iter::once((vec![], content, size)))
                    as Box<dyn Iterator<Item = _> + Send>
            },
            // Self::Symlink { .. } => {
            //     Box::new(std::iter::empty()) as Box<dyn Iterator<Item = _> + Send>
            // },
        }
    }
}

impl<T> From<&OfferEntry<T>> for OfferEntry {
    fn from(from: &OfferEntry<T>) -> Self {
        /* Note: this violates some invariants and only works because our mapper discards the path argument */
        from.set_content(&mut vec![], &mut |_| ())
    }
}

/// The signature is basically just `bool -> io::Result<dyn AsyncRead + AsyncSeek>`, but in async
///
/// The boolean parameter dictates whether we start from scratch or not:
/// true: Append to existing files
/// false: Truncate if necessary
pub type AcceptContent = Box<
    dyn FnOnce(
            bool,
        ) -> futures::future::BoxFuture<
            'static,
            std::io::Result<Box<dyn AsyncWrite + Unpin + Send>>,
        > + Send,
>;

pub fn new_accept_content<F, G, H>(content: F) -> AcceptContent
where
    F: Fn(bool) -> G + Send + 'static,
    G: Future<Output = std::io::Result<H>> + Send + 'static,
    H: AsyncWrite + Unpin + Send + 'static,
{
    let wrap_fun = move |append| {
        use futures::TryFutureExt;

        let fut = content(append);
        let wrap_fut = fut.map_ok(|write| Box::new(write) as Box<dyn AsyncWrite + Unpin + Send>);

        Box::pin(wrap_fut) as futures::future::BoxFuture<'static, _>
    };
    Box::new(wrap_fun) as _
}

pub type OfferAccept = Offer<AcceptInner>;

pub struct AcceptInner {
    pub offset: u64,
    pub sha256: Option<[u8; 32]>,
    pub content: AcceptContent,
}

pub async fn send(
    wormhole: Wormhole,
    relay_hints: Vec<transit::RelayHint>,
    transit_abilities: transit::Abilities,
    offer: OfferSend,
    transit_handler: impl FnOnce(transit::TransitInfo),
    progress_handler: impl FnMut(u64, u64) + 'static,
    cancel: impl Future<Output = ()>,
) -> Result<(), TransferError> {
    let peer_version: AppVersion = serde_json::from_value(wormhole.peer_version.clone())?;
    if peer_version.supports_v2() {
        v2::send(
            wormhole,
            relay_hints,
            transit_abilities,
            offer,
            progress_handler,
            peer_version,
            cancel,
        )
        .await
    } else {
        v1::send(
            wormhole,
            relay_hints,
            transit_abilities,
            offer,
            progress_handler,
            transit_handler,
            peer_version,
            cancel,
        )
        .await
    }
<<<<<<< HEAD
=======
    Ok(())
}

/// Send a file to the other side
///
/// You must ensure that the Reader contains exactly as many bytes
/// as advertized in file_size.
pub async fn send_file<F, N, G, H>(
    wormhole: Wormhole,
    relay_hints: Vec<transit::RelayHint>,
    file: &mut F,
    file_name: N,
    file_size: u64,
    transit_abilities: transit::Abilities,
    transit_handler: G,
    progress_handler: H,
    cancel: impl Future<Output = ()>,
) -> Result<(), TransferError>
where
    F: AsyncRead + Unpin,
    N: Into<PathBuf>,
    G: FnOnce(transit::TransitInfo),
    H: FnMut(u64, u64) + 'static,
{
    let _peer_version: AppVersion = serde_json::from_value(wormhole.peer_version().to_owned())?;
    // if peer_version.supports_v2() && false {
    //     v2::send_file(wormhole, relay_url, file, file_name, file_size, progress_handler, peer_version).await
    // } else {
    //     log::info!("TODO");
    v1::send_file(
        wormhole,
        relay_hints,
        file,
        file_name,
        file_size,
        transit_abilities,
        transit_handler,
        progress_handler,
        cancel,
    )
    .await
    // }
}

/// Send a folder to the other side
///
/// This isn't a proper folder transfer as per the Wormhole protocol
/// because it sends it in a way so that the receiver still has to manually
/// unpack it. But it's better than nothing
#[cfg(not(target_family = "wasm"))]
pub async fn send_folder<N, M, G, H>(
    wormhole: Wormhole,
    relay_hints: Vec<transit::RelayHint>,
    folder_path: N,
    folder_name: M,
    transit_abilities: transit::Abilities,
    transit_handler: G,
    progress_handler: H,
    cancel: impl Future<Output = ()>,
) -> Result<(), TransferError>
where
    N: Into<PathBuf>,
    M: Into<PathBuf>,
    G: FnOnce(transit::TransitInfo),
    H: FnMut(u64, u64) + 'static,
{
    v1::send_folder(
        wormhole,
        relay_hints,
        folder_path,
        folder_name,
        transit_abilities,
        transit_handler,
        progress_handler,
        cancel,
    )
    .await
>>>>>>> ff78cbbd
}

/**
 * Wait for a file offer from the other side
 *
 * This method waits for an offer message and builds up a [`ReceiveRequest`](ReceiveRequest).
 * It will also start building a TCP connection to the other side using the transit protocol.
 *
 * Returns `None` if the task got cancelled.
 */
pub async fn request(
    wormhole: Wormhole,
    relay_hints: Vec<transit::RelayHint>,
    transit_abilities: transit::Abilities,
    cancel: impl Future<Output = ()>,
) -> Result<Option<ReceiveRequest>, TransferError> {
    let peer_version: AppVersion = serde_json::from_value(wormhole.peer_version.clone())?;
    if peer_version.supports_v2() {
        v2::request(
            wormhole,
            relay_hints,
            peer_version,
            transit_abilities,
            cancel,
        )
        .await
        .map(|req| req.map(ReceiveRequest::V2))
    } else {
        v1::request(wormhole, relay_hints, transit_abilities, cancel)
            .await
            .map(|req| req.map(ReceiveRequest::V1))
    }
}

/**
 * A pending files send offer from the other side
 *
 * You *should* consume this object, by matching on the protocol version and then calling either `accept` or `reject`.
 */
#[must_use]
pub enum ReceiveRequest {
    V1(ReceiveRequestV1),
    V2(ReceiveRequestV2),
}

#[cfg(test)]
mod test {
    use super::*;
    use transit::{Abilities, DirectHint, RelayHint};

    #[test]
    fn test_transit() {
        let abilities = Abilities::ALL_ABILITIES;
        let hints = transit::Hints::new(
            [DirectHint::new("192.168.1.8", 46295)],
            [RelayHint::new(
                None,
                [DirectHint::new("magic-wormhole-transit.debian.net", 4001)],
                [],
            )],
        );
        assert_eq!(
            serde_json::json!(crate::transfer::PeerMessage::transit_v1(abilities, hints)),
            serde_json::json!({
                "transit": {
                    "abilities-v1": [{"type":"direct-tcp-v1"},{"type":"relay-v1"}],
                    "hints-v1": [
                        {"hostname":"192.168.1.8","port":46295,"type":"direct-tcp-v1"},
                        {
                            "type": "relay-v1",
                            "hints": [
                                {"type": "direct-tcp-v1", "hostname": "magic-wormhole-transit.debian.net", "port": 4001}
                            ],
                            "name": null
                        }
                    ],
                }
            })
        );
    }

    #[test]
    fn test_message() {
        let m1 = PeerMessage::offer_message_v1("hello from rust");
        assert_eq!(
            serde_json::json!(m1).to_string(),
            "{\"offer\":{\"message\":\"hello from rust\"}}"
        );
    }

    #[test]
    fn test_offer_file() {
        let f1 = PeerMessage::offer_file_v1("somefile.txt", 34556);
        assert_eq!(
            serde_json::json!(f1).to_string(),
            "{\"offer\":{\"file\":{\"filename\":\"somefile.txt\",\"filesize\":34556}}}"
        );
    }

    #[test]
    fn test_offer_directory() {
        let d1 = PeerMessage::offer_directory_v1("somedirectory", "zipped", 45, 1234, 10);
        assert_eq!(
            serde_json::json!(d1).to_string(),
            "{\"offer\":{\"directory\":{\"dirname\":\"somedirectory\",\"mode\":\"zipped\",\"numbytes\":1234,\"numfiles\":10,\"zipsize\":45}}}"
        );
    }

    #[test]
    fn test_message_ack() {
        let m1 = PeerMessage::message_ack_v1("ok");
        assert_eq!(
            serde_json::json!(m1).to_string(),
            "{\"answer\":{\"message_ack\":\"ok\"}}"
        );
    }

    #[test]
    fn test_file_ack() {
        let f1 = PeerMessage::file_ack_v1("ok");
        assert_eq!(
            serde_json::json!(f1).to_string(),
            "{\"answer\":{\"file_ack\":\"ok\"}}"
        );
    }
}<|MERGE_RESOLUTION|>--- conflicted
+++ resolved
@@ -26,7 +26,6 @@
     Abilities as TransitAbilities, Transit, TransitConnectError, TransitConnector, TransitError,
 };
 
-<<<<<<< HEAD
 mod cancel;
 mod v1;
 mod v2;
@@ -34,17 +33,8 @@
 pub use v1::ReceiveRequest as ReceiveRequestV1;
 pub use v2::ReceiveRequest as ReceiveRequestV2;
 
-const APPID_RAW: &str = "lothar.com/wormhole/text-or-file-xfer";
-
-=======
-mod messages;
 use crate::core::APPID_RAW;
-use messages::*;
-
-mod v1;
-mod v2;
-
->>>>>>> ff78cbbd
+
 /// The App ID associated with this protocol.
 pub const APPID: AppID = AppID(Cow::Borrowed(APPID_RAW));
 
@@ -172,9 +162,6 @@
     }
 }
 
-<<<<<<< HEAD
-#[derive(Clone, Debug, Serialize, Deserialize)]
-=======
 // #[derive(Clone, Debug, Serialize, Deserialize)]
 // #[serde(rename_all = "kebab-case")]
 // pub struct AppVersionTransferV2Hint {
@@ -197,8 +184,7 @@
 //     }
 // }
 
-#[derive(Serialize, Deserialize, Debug, PartialEq)]
->>>>>>> ff78cbbd
+#[derive(Serialize, Deserialize, Clone, Debug)]
 #[serde(rename_all = "kebab-case")]
 pub struct AppVersionTransferV2Hint {
     supported_formats: Cow<'static, [Cow<'static, str>]>,
@@ -845,7 +831,7 @@
     progress_handler: impl FnMut(u64, u64) + 'static,
     cancel: impl Future<Output = ()>,
 ) -> Result<(), TransferError> {
-    let peer_version: AppVersion = serde_json::from_value(wormhole.peer_version.clone())?;
+    let peer_version: AppVersion = serde_json::from_value(wormhole.peer_version().clone())?;
     if peer_version.supports_v2() {
         v2::send(
             wormhole,
@@ -870,86 +856,6 @@
         )
         .await
     }
-<<<<<<< HEAD
-=======
-    Ok(())
-}
-
-/// Send a file to the other side
-///
-/// You must ensure that the Reader contains exactly as many bytes
-/// as advertized in file_size.
-pub async fn send_file<F, N, G, H>(
-    wormhole: Wormhole,
-    relay_hints: Vec<transit::RelayHint>,
-    file: &mut F,
-    file_name: N,
-    file_size: u64,
-    transit_abilities: transit::Abilities,
-    transit_handler: G,
-    progress_handler: H,
-    cancel: impl Future<Output = ()>,
-) -> Result<(), TransferError>
-where
-    F: AsyncRead + Unpin,
-    N: Into<PathBuf>,
-    G: FnOnce(transit::TransitInfo),
-    H: FnMut(u64, u64) + 'static,
-{
-    let _peer_version: AppVersion = serde_json::from_value(wormhole.peer_version().to_owned())?;
-    // if peer_version.supports_v2() && false {
-    //     v2::send_file(wormhole, relay_url, file, file_name, file_size, progress_handler, peer_version).await
-    // } else {
-    //     log::info!("TODO");
-    v1::send_file(
-        wormhole,
-        relay_hints,
-        file,
-        file_name,
-        file_size,
-        transit_abilities,
-        transit_handler,
-        progress_handler,
-        cancel,
-    )
-    .await
-    // }
-}
-
-/// Send a folder to the other side
-///
-/// This isn't a proper folder transfer as per the Wormhole protocol
-/// because it sends it in a way so that the receiver still has to manually
-/// unpack it. But it's better than nothing
-#[cfg(not(target_family = "wasm"))]
-pub async fn send_folder<N, M, G, H>(
-    wormhole: Wormhole,
-    relay_hints: Vec<transit::RelayHint>,
-    folder_path: N,
-    folder_name: M,
-    transit_abilities: transit::Abilities,
-    transit_handler: G,
-    progress_handler: H,
-    cancel: impl Future<Output = ()>,
-) -> Result<(), TransferError>
-where
-    N: Into<PathBuf>,
-    M: Into<PathBuf>,
-    G: FnOnce(transit::TransitInfo),
-    H: FnMut(u64, u64) + 'static,
-{
-    v1::send_folder(
-        wormhole,
-        relay_hints,
-        folder_path,
-        folder_name,
-        transit_abilities,
-        transit_handler,
-        progress_handler,
-        cancel,
-    )
-    .await
->>>>>>> ff78cbbd
 }
 
 /**
@@ -966,7 +872,7 @@
     transit_abilities: transit::Abilities,
     cancel: impl Future<Output = ()>,
 ) -> Result<Option<ReceiveRequest>, TransferError> {
-    let peer_version: AppVersion = serde_json::from_value(wormhole.peer_version.clone())?;
+    let peer_version: AppVersion = serde_json::from_value(wormhole.peer_version().clone())?;
     if peer_version.supports_v2() {
         v2::request(
             wormhole,
