#![allow(clippy::too_many_arguments)]
mod util;

use std::time::{Duration, Instant};

use async_std::sync::Arc;
use clap::{Args, CommandFactory, Parser, Subcommand};
use cli_clipboard::{ClipboardContext, ClipboardProvider};
use color_eyre::{eyre, eyre::Context};
use console::{style, Term};
use futures::{future::Either, Future, FutureExt};
use indicatif::{MultiProgress, ProgressBar};
use std::{io::Write, path::PathBuf};

use magic_wormhole::{
    dilated_transfer, forwarding, transfer, transit, MailboxConnection, Wormhole,
};

fn install_ctrlc_handler(
) -> eyre::Result<impl Fn() -> futures::future::BoxFuture<'static, ()> + Clone> {
    use async_std::sync::{Condvar, Mutex};

    let notifier = Arc::new((Mutex::new(false), Condvar::new()));

    /* Register the handler */
    let notifier2 = notifier.clone();
    ctrlc::set_handler(move || {
        futures::executor::block_on(async {
            let mut has_notified = notifier2.0.lock().await;
            if *has_notified {
                /* Second signal. Exit */
                log::debug!("Exit.");
                std::process::exit(130);
            }
            /* First signal. */
            log::info!("Got Ctrl-C event. Press again to exit immediately");
            *has_notified = true;
            notifier2.1.notify_all();
        })
    })
    .context("Error setting Ctrl-C handler")?;

    Ok(move || {
        /* Transform the notification into a future that waits */
        let notifier = notifier.clone();
        async move {
            let (lock, cvar) = &*notifier;
            let mut started = lock.lock().await;
            while !*started {
                started = cvar.wait(started).await;
            }
        }
        .boxed()
    })
}

// send, receive,
#[derive(Debug, Args)]
struct CommonTransferArgs {
    /// Enable dilation
    #[clap(long = "with-dilation", alias = "with-dilation")]
    with_dilation: bool,
}

// send, send-many
#[derive(Debug, Args)]
struct CommonSenderArgs {
    /// Suggest a different name to the receiver to keep the file's actual name secret.
    /// Not allowed when sending more than one file.
    #[clap(long = "rename", visible_alias = "name", value_name = "FILE_NAME")]
    file_name: Option<String>,
    #[clap(
        index = 1,
        required = true,
        min_values = 1,
        value_name = "FILENAME|DIRNAME",
        value_hint = clap::ValueHint::AnyPath,
    )]
    files: Vec<PathBuf>,
}

// send, send-many, serve
#[derive(Debug, Args)]
struct CommonLeaderArgs {
    /// Enter a code instead of generating one automatically
    #[clap(long, value_name = "CODE")]
    code: Option<String>,
    /// Length of code (in bytes/words)
    #[clap(short = 'c', long, value_name = "NUMWORDS", default_value = "2")]
    code_length: usize,
}

// receive
#[derive(Debug, Args)]
struct CommonReceiverArgs {
    /// Store transferred file or folder in the specified directory. Defaults to $PWD.
    #[clap(long = "out-dir", value_name = "PATH", default_value = ".", value_hint = clap::ValueHint::DirPath)]
    file_path: PathBuf,
}

// receive, connect
#[derive(Debug, Args)]
struct CommonFollowerArgs {
    /// Provide the code now rather than typing it interactively
    #[clap(value_name = "CODE")]
    code: Option<String>,
}

// send, send-mane, receive, serve, connect
#[derive(Debug, Clone, Args)]
struct CommonArgs {
    /// Use a custom relay server (specify multiple times for multiple relays)
    #[clap(
        long = "relay-server",
        visible_alias = "relay",
        multiple_occurrences = true,
        value_name = "tcp://HOSTNAME:PORT",
        value_hint = clap::ValueHint::Url
    )]
    relay_server: Vec<url::Url>,
    /// Use a custom rendezvous server. Both sides need to use the same value in order to find each other.
    #[clap(long, value_name = "ws://example.org", value_hint = clap::ValueHint::Url)]
    rendezvous_server: Option<url::Url>,
    /// Disable the relay server support and force a direct connection.
    #[clap(long)]
    force_direct: bool,
    /// Always route traffic over a relay server. This hides your IP address from the peer (but not from the server operators. Use Tor for that).
    #[clap(long, conflicts_with = "force-direct")]
    force_relay: bool,
}

#[derive(Debug, Subcommand)]
#[clap(arg_required_else_help = true)]
enum ForwardCommand {
    /// Make the following ports of your system available to your peer
    #[clap(
        visible_alias = "open",
        alias = "server", /* Muscle memory <3 */
        mut_arg("help", |a| a.help("Print this help message")),
    )]
    Serve {
        /// List of ports to open up. You can optionally specify a domain/address to forward remote ports
        #[clap(value_name = "[DOMAIN:]PORT", multiple_occurrences = true, value_hint = clap::ValueHint::Hostname)]
        targets: Vec<String>,
        #[clap(flatten)]
        common: CommonArgs,
        #[clap(flatten)]
        common_leader: CommonLeaderArgs,
    },
    /// Connect to some ports forwarded to you
    #[clap(
        mut_arg("help", |a| a.help("Print this help message")),
    )]
    Connect {
        /// Bind to specific ports instead of taking random free high ports. Can be provided multiple times.
        #[clap(
            short = 'p',
            long = "port",
            multiple_occurrences = true,
            value_name = "PORT"
        )]
        ports: Vec<u16>,
        /// Bind to a specific address to accept the forwarding. Depending on your system and firewall, this may make the forwarded ports accessible from the outside.
        #[clap(long = "bind", value_name = "ADDRESS", default_value = "::", value_hint = clap::ValueHint::Other)]
        bind_address: std::net::IpAddr,
        /// Accept the forwarding without asking for confirmation
        #[clap(long, visible_alias = "yes")]
        noconfirm: bool,
        #[clap(flatten)]
        common: CommonArgs,
        #[clap(flatten)]
        common_follower: CommonFollowerArgs,
    },
}

#[derive(Debug, Subcommand)]
enum WormholeCommand {
    /// Send a file or a folder
    #[clap(
        visible_alias = "tx",
        mut_arg("help", |a| a.help("Print this help message")),
    )]
    Send {
        #[clap(flatten)]
        common: CommonArgs,
        #[clap(flatten)]
        common_leader: CommonLeaderArgs,
        #[clap(flatten)]
        common_send: CommonSenderArgs,
        #[clap(flatten)]
        common_transfer: CommonTransferArgs,
    },
    /// Send a file to many recipients. READ HELP PAGE FIRST!
    #[clap(
        mut_arg("help", |a| a.help("Print this help message")),
        after_help = "This works by sending the file in a loop with the same code over \
        and over again. Note that this also gives an attacker multiple tries \
        to guess the code, whereas normally they have only one. This can be \
        countered by using a longer than usual code (default 4 bytes entropy).\n\n\
        The application terminates on interruption, after a timeout or after a
        number of sent files, whichever comes first. It will always try to send
        at least one file, regardless of the limits."
    )]
    SendMany {
        /// Only send the file up to n times, limiting the number of people that may receive it.
        /// These are also the number of tries a potential attacker gets at guessing the password.
        #[clap(short = 'n', long, value_name = "N", default_value = "30")]
        tries: u64,
        /// Automatically stop providing the file after a certain amount of time.
        #[clap(long, value_name = "MINUTES", default_value = "60")]
        timeout: u64,
        #[clap(flatten)]
        common: CommonArgs,
        #[clap(flatten)]
        common_leader: CommonLeaderArgs,
        #[clap(flatten)]
        common_send: CommonSenderArgs,
    },
    /// Receive a file or a folder
    #[clap(
        visible_alias = "rx",
        mut_arg("help", |a| a.help("Print this help message")),
    )]
    Receive {
        /// Accept file transfer without asking for confirmation
        #[clap(long, visible_alias = "yes")]
        noconfirm: bool,
        #[clap(flatten)]
        common: CommonArgs,
        #[clap(flatten)]
        common_follower: CommonFollowerArgs,
        #[clap(flatten)]
        common_receiver: CommonReceiverArgs,
        #[clap(flatten)]
        common_transfer: CommonTransferArgs,
    },
    /// Forward ports from one machine to another
    #[clap(subcommand)]
    Forward(ForwardCommand),
    /// Generate shell completions for the wormhole CLI
    #[clap(hide = true)]
    Completion {
        /// The shell type to generate completions for (bash, elvish, powershell, zsh)
        shell: clap_complete::Shell,
    },
    #[clap(hide = true)]
    Help,
}

#[derive(Debug, Parser)]
#[clap(
    version,
    author,
    about,
    arg_required_else_help = true,
    disable_help_subcommand = true,
    propagate_version = true,
    after_help = "Run a subcommand with `--help` to know how it's used.\n\
                 To send files, use `wormhole send <PATH>`.\n\
                 To receive files, use `wormhole receive <CODE>`.",
    mut_arg("help", |a| a.help("Print this help message")),
)]
struct WormholeCli {
    /// Enable logging to stdout, for debugging purposes
    #[clap(short = 'v', long = "verbose", alias = "log", global = true)]
    log: bool,
    #[clap(subcommand)]
    command: WormholeCommand,
}

#[async_std::main]
async fn main() -> eyre::Result<()> {
    color_eyre::install()?;
    let ctrl_c = install_ctrlc_handler()?;

    let app = WormholeCli::parse();

    let mut term = Term::stdout();

    if app.log {
        env_logger::builder()
            .filter_level(log::LevelFilter::Debug)
            .filter_module("magic_wormhole::core", log::LevelFilter::Trace)
            .filter_module("mio", log::LevelFilter::Debug)
            .filter_module("ws", log::LevelFilter::Error)
            .try_init()?;
        log::debug!("Logging enabled.");
    } else {
        env_logger::builder()
            .filter_level(log::LevelFilter::Info)
            .filter_module("ws", log::LevelFilter::Error)
            .format_timestamp(None)
            .format_target(false)
            .try_init()?;
    }

    let mut clipboard = ClipboardContext::new()
        .map_err(|err| {
            log::warn!("Failed to initialize clipboard support: {}", err);
        })
        .ok();

    match app.command {
        WormholeCommand::Send {
            common,
            common_leader: CommonLeaderArgs { code, code_length },
<<<<<<< HEAD
            common_send: CommonSenderArgs { file_name, files },
=======
            common_send:
                CommonSenderArgs {
                    file_name,
                    file: file_path,
                },
            common_transfer: CommonTransferArgs { with_dilation: _ },
>>>>>>> ff78cbbd
            ..
        } => {
            let offer = make_send_offer(files, file_name).await?;

            let transit_abilities = parse_transit_args(&common);
            let (wormhole, _code, relay_hints) = match util::cancellable(
                Box::pin(parse_and_connect(
                    &mut term,
                    common,
                    code,
                    Some(code_length),
                    true,
                    transfer::APP_CONFIG,
                    Some(&sender_print_code),
                    clipboard.as_mut(),
                )),
                ctrl_c(),
            )
            .await
            {
                Ok(result) => result?,
                Err(_) => return Ok(()),
            };

            Box::pin(send(
                wormhole,
                relay_hints,
                offer,
                transit_abilities,
                ctrl_c.clone(),
            ))
            .await?;
        },
        #[allow(unused_variables)]
        WormholeCommand::SendMany {
            tries,
            timeout,
            common,
            common_leader: CommonLeaderArgs { code, code_length },
            common_send: CommonSenderArgs { file_name, files },
            ..
        } => {
            let transit_abilities = parse_transit_args(&common);
            let (wormhole, code, relay_hints) = {
                let connect_fut = Box::pin(parse_and_connect(
                    &mut term,
                    common,
                    code,
                    Some(code_length),
                    true,
                    transfer::APP_CONFIG,
                    Some(&sender_print_code),
                    clipboard.as_mut(),
                ));
                match futures::future::select(connect_fut, ctrl_c()).await {
                    Either::Left((result, _)) => result?,
                    Either::Right(((), _)) => return Ok(()),
                }
            };
            let timeout = Duration::from_secs(timeout * 60);

            Box::pin(send_many(
                relay_hints,
                &code,
                files,
                file_name,
                tries,
                timeout,
                wormhole,
                &mut term,
                transit_abilities,
                ctrl_c,
            ))
            .await?;
        },
        WormholeCommand::Receive {
            noconfirm,
            common,
            common_follower: CommonFollowerArgs { code },
<<<<<<< HEAD
            common_receiver: CommonReceiverArgs { file_path },
=======
            common_receiver:
                CommonReceiverArgs {
                    file_name,
                    file_path,
                },
            common_transfer: CommonTransferArgs { with_dilation },
>>>>>>> ff78cbbd
            ..
        } => {
            if with_dilation {
                log::warn!("The dilation feature is still work in progress. Please remove the `--with-dilation` argument to avoid this.");
            }

            let transit_abilities = parse_transit_args(&common);
            let (wormhole, _code, relay_hints) = {
                let app_config = dilated_transfer::APP_CONFIG.with_dilation(with_dilation);
                let app_config = if with_dilation {
                    app_config.app_version(dilated_transfer::AppVersion::new(Some(
                        dilated_transfer::FileTransferV2Mode::Receive,
                    )))
                } else {
                    app_config
                };

                let connect_fut = Box::pin(parse_and_connect(
                    &mut term,
                    common,
                    code,
                    None,
                    false,
                    app_config,
                    None,
                    clipboard.as_mut(),
                ));
                match futures::future::select(connect_fut, ctrl_c()).await {
                    Either::Left((result, _)) => result?,
                    Either::Right(((), _)) => return Ok(()),
                }
            };

<<<<<<< HEAD
            Box::pin(receive(
                wormhole,
                relay_hints,
                &file_path,
                noconfirm,
                transit_abilities,
                ctrl_c,
            ))
            .await?;
=======
            if with_dilation && peer_allows_dilation(&wormhole.peer_version()) {
                log::debug!("dilate wormhole");
                let mut dilated_wormhole = wormhole.dilate()?; // need to pass transit relay URL
                dilated_wormhole.run().await;
            } else {
                Box::pin(receive(
                    wormhole,
                    relay_hints,
                    file_path.as_os_str(),
                    file_name.map(std::ffi::OsString::from).as_deref(),
                    noconfirm,
                    transit_abilities,
                    ctrl_c,
                ))
                .await?;
            }
>>>>>>> ff78cbbd
        },
        WormholeCommand::Forward(ForwardCommand::Serve {
            targets,
            common,
            common_leader: CommonLeaderArgs { code, code_length },
            ..
        }) => {
            // TODO make fancy
            log::warn!("This is an unstable feature. Make sure that your peer is running the exact same version of the program as you. Also, please report all bugs and crashes.");
            /* Map the CLI argument to Strings. Use the occasion to inspect them and fail early on malformed input. */
            let targets = targets
                .into_iter()
                .enumerate()
                .map(|(index, target)| {
                    let result = (|| {
                        /* Either HOST:PORT or PORT */
                        if target.contains(':') {
                            /* Extract the :PORT at the end */
                            let port = target.split(':').last().unwrap();
                            let host = url::Host::parse(&target[..target.len() - port.len() - 1])
                                .map_err(eyre::Error::from)
                                .context("Invalid host")?;
                            let port: u16 = port.parse().context("Invalid port")?;
                            Ok((Some(host), port))
                        } else {
                            /* It's just a port */
                            target
                                .parse::<u16>()
                                .map(|port| (None, port))
                                .map_err(eyre::Error::from)
                                .context("Invalid port")
                        }
                    })();
                    result.context(format!(
                        "Invalid {}{} target argument ('{}') ",
                        index + 1,
                        match (index + 1) % 10 {
                            1 => "st",
                            2 => "nd",
                            3 => "rd",
                            _ => "th",
                        },
                        target
                    ))
                })
                .collect::<Result<Vec<_>, _>>()?;
            loop {
                let mut app_config = forwarding::APP_CONFIG;
                app_config.app_version.transit_abilities = parse_transit_args(&common);
                let connect_fut = Box::pin(parse_and_connect(
                    &mut term,
                    common.clone(),
                    code.clone(),
                    Some(code_length),
                    true,
                    app_config,
                    Some(&server_print_code),
                    clipboard.as_mut(),
                ));
                let (wormhole, _code, relay_hints) =
                    match futures::future::select(connect_fut, ctrl_c()).await {
                        Either::Left((result, _)) => result?,
                        Either::Right(((), _)) => break,
                    };
                async_std::task::spawn(forwarding::serve(
                    wormhole,
                    &transit::log_transit_connection,
                    relay_hints,
                    targets.clone(),
                    ctrl_c(),
                ));
            }
        },
        WormholeCommand::Forward(ForwardCommand::Connect {
            ports,
            noconfirm,
            bind_address,
            common,
            common_follower: CommonFollowerArgs { code },
            ..
        }) => {
            // TODO make fancy
            log::warn!("This is an unstable feature. Make sure that your peer is running the exact same version of the program as you. Also, please report all bugs and crashes.");
            let mut app_config = forwarding::APP_CONFIG;
            app_config.app_version.transit_abilities = parse_transit_args(&common);
            let (wormhole, _code, relay_hints) = parse_and_connect(
                &mut term,
                common,
                code,
                None,
                false,
                app_config,
                None,
                clipboard.as_mut(),
            )
            .await?;

            let offer = forwarding::connect(
                wormhole,
                &transit::log_transit_connection,
                relay_hints,
                Some(bind_address),
                &ports,
            )
            .await?;
            log::info!("Mapping the following open ports to targets:");
            log::info!("  local port -> remote target (no address = localhost on remote)");
            for (port, target) in &offer.mapping {
                log::info!("  {} -> {}", port, target);
            }
            if noconfirm || util::ask_user("Accept forwarded ports?", true).await {
                offer.accept(ctrl_c()).await?;
            } else {
                offer.reject().await?;
            }
        },
        WormholeCommand::Completion { shell } => {
            let mut cmd = WormholeCli::command();
            let binary_name = cmd.get_name().to_string();

            match shell {
                shell @ clap_complete::Shell::Zsh => {
                    // for zsh, we will wrap the output to make it easier to use
                    // this way we can source it directly `source <(wormhole-rs completion zsh)`

                    let mut out = Vec::new();
                    clap_complete::generate(shell, &mut cmd, &binary_name, &mut out);
                    let out = String::from_utf8(out)
                        .expect("Internal error: shell completion not UTF-8 encoded");
                    let out = format!(
                        "compdef _{0} {0}\n _{0}() {{ {1} }}\n\nif [ \"$funcstack[1]\" = \"{0}\" ]; then\n   {0} \"$@\"\nfi",
                        binary_name,
                        out,
                    );

                    std::io::stdout().write_all(&out.as_bytes())?;
                },
                shell => {
                    let mut out = std::io::stdout();
                    clap_complete::generate(shell, &mut cmd, binary_name, &mut out);
                },
            }
        },
        WormholeCommand::Help => {
            println!("Use --help to get help");
            std::process::exit(2);
        },
    }

    Ok(())
}

fn peer_allows_dilation(_version: &serde_json::Value) -> bool {
    // TODO needs to be implemented
    true
}

fn parse_transit_args(args: &CommonArgs) -> transit::Abilities {
    match (args.force_direct, args.force_relay) {
        (false, false) => transit::Abilities::ALL_ABILITIES,
        (true, false) => transit::Abilities::FORCE_DIRECT,
        (false, true) => transit::Abilities::FORCE_RELAY,
        (true, true) => unreachable!("These flags are mutually exclusive"),
    }
}

/**
 * Parse the necessary command line arguments to establish an initial server connection.
 * This is used over and over again by the different subcommands.
 *
 * If this `is_send` and the code is not specified via the CLI, then a code will be allocated.
 * Otherwise, the user will be prompted interactively to enter it.
 */
#[allow(deprecated)]
async fn parse_and_connect(
    term: &mut Term,
    common_args: CommonArgs,
    code: Option<String>,
    code_length: Option<usize>,
    is_send: bool,
    mut app_config: magic_wormhole::AppConfig<impl serde::Serialize + Send + Sync + 'static>,
    print_code: Option<
        &dyn Fn(&mut Term, &magic_wormhole::Code, &Option<url::Url>) -> eyre::Result<()>,
    >,
    clipboard: Option<&mut ClipboardContext>,
) -> eyre::Result<(Wormhole, magic_wormhole::Code, Vec<transit::RelayHint>)> {
    // TODO handle relay servers with multiple endpoints better
    let mut relay_hints: Vec<transit::RelayHint> = common_args
        .relay_server
        .into_iter()
        .map(|url| transit::RelayHint::from_urls(url.host_str().map(str::to_owned), [url]))
        .collect::<Result<_, transit::RelayHintParseError>>()?;
    if relay_hints.is_empty() {
        relay_hints.push(transit::RelayHint::from_urls(
            None,
            [magic_wormhole::transit::DEFAULT_RELAY_SERVER
                .parse()
                .unwrap()],
        )?)
    }
    let code = code
        .map(Result::Ok)
        .or_else(|| (!is_send).then(enter_code))
        .transpose()?
        .map(magic_wormhole::Code);

    /* We need to track that information for when we generate a QR code */
    let mut uri_rendezvous = None;
    if let Some(rendezvous_server) = common_args.rendezvous_server {
        uri_rendezvous = Some(rendezvous_server.clone());
        app_config = app_config.rendezvous_url(rendezvous_server.to_string().into());
    }
    let mailbox_connection = match code {
        Some(code) => {
            if is_send {
                print_code.expect("`print_code` must be `Some` when `is_send` is `true`")(
                    term,
                    &code,
                    &uri_rendezvous,
                )?;
            }
            MailboxConnection::connect(app_config, code, true).await?
        },
        None => {
            let mailbox_connection =
                MailboxConnection::create(app_config, code_length.unwrap()).await?;

            /* Print code and also copy it to clipboard */
            if is_send {
                if let Some(clipboard) = clipboard {
                    match clipboard.set_contents(mailbox_connection.code.to_string()) {
                        Ok(()) => log::info!("Code copied to clipboard"),
                        Err(err) => log::warn!("Failed to copy code to clipboard: {}", err),
                    }
                }

                print_code.expect("`print_code` must be `Some` when `is_send` is `true`")(
                    term,
                    &mailbox_connection.code,
                    &uri_rendezvous,
                )?;
            }
            mailbox_connection
        },
    };
    print_welcome(term, &mailbox_connection.welcome)?;
    let code = mailbox_connection.code.clone();
    let wormhole = Wormhole::connect(mailbox_connection).await?;
    eyre::Result::<_>::Ok((wormhole, code, relay_hints))
}

async fn make_send_offer(
    mut files: Vec<PathBuf>,
    file_name: Option<String>,
) -> eyre::Result<transfer::OfferSend> {
    for file in &files {
        eyre::ensure!(
            async_std::path::Path::new(&file).exists().await,
            "{} does not exist",
            file.display()
        );
    }
    log::trace!("Making send offer in {files:?}, with name {file_name:?}");

    match (files.len(), file_name) {
        (0, _) => unreachable!("Already checked by CLI parser"),
        (1, Some(file_name)) => {
            let file = files.remove(0);
            Ok(transfer::OfferSend::new_file_or_folder(file_name, file).await?)
        },
        (1, None) => {
            let file = files.remove(0);
            let file_name = file
                .file_name()
                .ok_or_else(|| {
                    eyre::format_err!("You can't send a file without a name. Maybe try --rename")
                })?
                .to_str()
                .ok_or_else(|| eyre::format_err!("File path must be a valid UTF-8 string"))?
                .to_owned();
            Ok(transfer::OfferSend::new_file_or_folder(file_name, file).await?)
        },
        (_, Some(_)) => Err(eyre::format_err!(
            "Can't customize file name when sending multiple files"
        )),
        (_, None) => {
            let mut names = std::collections::BTreeMap::new();
            for path in &files {
                eyre::ensure!(path.file_name().is_some(), "'{}' has no name. You need to send it separately and use the --rename flag, or rename it on the file system", path.display());
                if let Some(old) = names.insert(path.file_name(), path) {
                    eyre::bail!(
                        "'{}' and '{}' have the same file name. Rename one of them on disk, or send them in separate transfers", old.display(), path.display(),
                    );
                }
            }
            Ok(transfer::OfferSend::new_paths(files).await?)
        },
    }
}

fn create_progress_bar(file_size: u64) -> ProgressBar {
    use indicatif::ProgressStyle;

    let pb = ProgressBar::new(file_size);
    pb.set_style(
        ProgressStyle::default_bar()
            // .template("[{elapsed_precise}] [{wide_bar:.cyan/blue}] {bytes}/{total_bytes} ({eta})")
            .template("[{elapsed_precise}] [{wide_bar}] {bytes}/{total_bytes} ({eta})")
            .unwrap()
            .progress_chars("#>-"),
    );
    pb
}

fn create_progress_handler(pb: ProgressBar) -> impl FnMut(u64, u64) {
    move |sent, total| {
        if sent == 0 {
            pb.reset_elapsed();
            pb.set_length(total);
            pb.enable_steady_tick(std::time::Duration::from_millis(250));
        }
        pb.set_position(sent);
    }
}

fn enter_code() -> eyre::Result<String> {
    use dialoguer::Input;

    Input::new()
        .with_prompt("Enter code")
        .interact_text()
        .map_err(From::from)
}

fn print_welcome(term: &mut Term, welcome: &Option<String>) -> eyre::Result<()> {
    if let Some(welcome) = &welcome {
        writeln!(term, "Got welcome from server: {}", welcome)?;
    }
    Ok(())
}

// For file transfer
fn sender_print_code(
    term: &mut Term,
    code: &magic_wormhole::Code,
    rendezvous_server: &Option<url::Url>,
) -> eyre::Result<()> {
    let uri = magic_wormhole::uri::WormholeTransferUri {
        code: code.clone(),
        rendezvous_server: rendezvous_server.clone(),
        is_leader: false,
    }
    .to_string();
    writeln!(
        term,
        "\nThis wormhole's code is: {} (it has been copied to your clipboard)",
        style(&code).bold()
    )?;
    writeln!(term, "This is equivalent to the following link: \u{001B}]8;;{}\u{001B}\\{}\u{001B}]8;;\u{001B}\\", &uri, &uri)?;
    let qr =
        qr2term::generate_qr_string(&uri).context("Failed to generate QR code for send link")?;
    writeln!(term, "{}", qr)?;

    writeln!(
        term,
        "On the other side, open the link or enter that code into a Magic Wormhole client."
    )?;
    writeln!(
        term,
        "For example: {} {}\n",
        style("wormhole-rs receive").bold(),
        style(&code).bold()
    )?;
    Ok(())
}

// For port forwarding
fn server_print_code(
    term: &mut Term,
    code: &magic_wormhole::Code,
    _: &Option<url::Url>,
) -> eyre::Result<()> {
    writeln!(term, "\nThis wormhole's code is: {}", style(&code).bold())?;
    writeln!(
        term,
        "On the other side, enter that code into a Magic Wormhole client\n"
    )?;
    writeln!(
        term,
        "For example: {} {}\n",
        style("wormhole-rs forward connect").bold(),
        style(&code).bold()
    )?;
    Ok(())
}

async fn send(
    wormhole: Wormhole,
    relay_hints: Vec<transit::RelayHint>,
    offer: transfer::OfferSend,
    transit_abilities: transit::Abilities,
    ctrl_c: impl Fn() -> futures::future::BoxFuture<'static, ()>,
) -> eyre::Result<()> {
    let pb = create_progress_bar(0);
    let pb2 = pb.clone();
    transfer::send(
        wormhole,
        relay_hints,
        transit_abilities,
        offer,
        &transit::log_transit_connection,
        create_progress_handler(pb),
        ctrl_c(),
    )
    .await
    .context("Send process failed")?;
    pb2.finish();
    Ok(())
}

async fn send_many(
    relay_hints: Vec<transit::RelayHint>,
    code: &magic_wormhole::Code,
    files: Vec<PathBuf>,
    file_name: Option<String>,
    max_tries: u64,
    timeout: Duration,
    wormhole: Wormhole,
    term: &mut Term,
    transit_abilities: transit::Abilities,
    ctrl_c: impl Fn() -> futures::future::BoxFuture<'static, ()>,
) -> eyre::Result<()> {
    log::warn!("Reminder that you are sending the file to multiple people, and this may reduce the overall security. See the help page for more information.");

    /* Progress bar is commented out for now. See the issues about threading/async in
     * the Indicatif repository for more information. Multiple progress bars are not usable
     * for us at the moment, so we'll have to do without for now.
     */
    let mp = MultiProgress::new();
    let time = Instant::now();

    /* Special-case the first send with reusing the existing connection */
    send_in_background(
        relay_hints.clone(),
        make_send_offer(files.clone(), file_name.clone()).await?,
        wormhole,
        term.clone(),
        &mp,
        transit_abilities,
        ctrl_c(),
    )
    .await?;

    for tries in 0.. {
        if time.elapsed() >= timeout {
            log::info!(
                "{:?} have elapsed, we won't accept any new connections now.",
                timeout
            );
            break;
        }
        if tries > max_tries {
            log::info!("Max number of tries reached, we won't accept any new connections now.");
            break;
        }

        let wormhole = Wormhole::connect(
            MailboxConnection::connect(transfer::APP_CONFIG, code.clone(), false).await?,
        )
        .await?;
        send_in_background(
            relay_hints.clone(),
            make_send_offer(files.clone(), file_name.clone()).await?,
            wormhole,
            term.clone(),
            &mp,
            transit_abilities,
            ctrl_c(),
        )
        .await?;
    }

    async fn send_in_background(
        relay_hints: Vec<transit::RelayHint>,
        offer: transfer::OfferSend,
        wormhole: Wormhole,
        mut term: Term,
        mp: &MultiProgress,
        transit_abilities: transit::Abilities,
        cancel: impl Future<Output = ()> + Send + 'static,
    ) -> eyre::Result<()> {
        writeln!(&mut term, "Sending file to peer").unwrap();
        let pb = create_progress_bar(0);
        let pb = mp.add(pb);
        async_std::task::spawn(async move {
            let pb2 = pb.clone();
            let result = async move {
                transfer::send(
                    wormhole,
                    relay_hints,
                    transit_abilities,
                    offer,
                    &transit::log_transit_connection,
                    create_progress_handler(pb2),
                    cancel,
                )
                .await?;
                eyre::Result::<_>::Ok(())
            };
            match result.await {
                Ok(_) => {
                    pb.finish();
                    log::info!("Successfully sent file to someone");
                },
                Err(e) => {
                    pb.abandon();
                    log::error!("Send failed, {}", e);
                },
            };
        });
        Ok(())
    }

    Ok(())
}

async fn receive(
    wormhole: Wormhole,
    relay_hints: Vec<transit::RelayHint>,
    target_dir: &std::path::Path,
    noconfirm: bool,
    transit_abilities: transit::Abilities,
    ctrl_c: impl Fn() -> futures::future::BoxFuture<'static, ()>,
) -> eyre::Result<()> {
    let req = transfer::request(wormhole, relay_hints, transit_abilities, ctrl_c())
        .await
        .context("Could not get an offer")?;
    /* If None, the task got cancelled */
    match req {
        Some(transfer::ReceiveRequest::V1(req)) => {
            receive_inner_v1(req, target_dir, noconfirm, ctrl_c).await
        },
        Some(transfer::ReceiveRequest::V2(req)) => {
            receive_inner_v2(req, target_dir, noconfirm, ctrl_c).await
        },
        None => Ok(()),
    }
}

async fn receive_inner_v1(
    req: transfer::ReceiveRequestV1,
    target_dir: &std::path::Path,
    noconfirm: bool,
    ctrl_c: impl Fn() -> futures::future::BoxFuture<'static, ()>,
) -> eyre::Result<()> {
    use async_std::fs::OpenOptions;

    /*
     * Control flow is a bit tricky here:
     * - First of all, we ask if we want to receive the file at all
     * - Then, we check if the file already exists
     * - If it exists, ask whether to overwrite and act accordingly
     * - If it doesn't, directly accept, but DON'T overwrite any files
     */

    use number_prefix::NumberPrefix;
    if !(noconfirm
        || util::ask_user(
            format!(
                "Receive file '{}' ({})?",
                req.filename,
                match NumberPrefix::binary(req.filesize as f64) {
                    NumberPrefix::Standalone(bytes) => format!("{} bytes", bytes),
                    NumberPrefix::Prefixed(prefix, n) =>
                        format!("{:.1} {}B in size", n, prefix.symbol()),
                },
            ),
            true,
        )
        .await)
    {
        return req.reject().await.context("Could not reject offer");
    }

    // TODO validate untrusted input here
    let file_path = std::path::Path::new(target_dir).join(&req.filename);

    let pb = create_progress_bar(req.filesize);

    /* Then, accept if the file exists */
    if !file_path.exists() || noconfirm {
        let mut file = OpenOptions::new()
            .write(true)
            .create_new(true)
            .open(&file_path)
            .await
            .context("Failed to create destination file")?;
        return req
            .accept(
                &transit::log_transit_connection,
                &mut file,
                create_progress_handler(pb),
                ctrl_c(),
            )
            .await
            .context("Receive process failed");
    }

    /* If there is a collision, ask whether to overwrite */
    if !util::ask_user(
        format!("Override existing file {}?", file_path.display()),
        false,
    )
    .await
    {
        return req.reject().await.context("Could not reject offer");
    }

    let mut file = OpenOptions::new()
        .write(true)
        .create(true)
        .truncate(true)
        .open(&file_path)
        .await?;
    Ok(req
        .accept(
            &transit::log_transit_connection,
            &mut file,
            create_progress_handler(pb),
            ctrl_c(),
        )
        .await
        .context("Receive process failed")?)
}

async fn receive_inner_v2(
    req: transfer::ReceiveRequestV2,
    target_dir: &std::path::Path,
    noconfirm: bool,
    ctrl_c: impl Fn() -> futures::future::BoxFuture<'static, ()>,
) -> eyre::Result<()> {
    let offer = req.offer();
    let file_size = offer.total_size();
    let offer_name = offer.offer_name();

    use number_prefix::NumberPrefix;
    if !(noconfirm
        || util::ask_user(
            format!(
                "Receive {} ({})?",
                offer_name,
                match NumberPrefix::binary(file_size as f64) {
                    NumberPrefix::Standalone(bytes) => format!("{} bytes", bytes),
                    NumberPrefix::Prefixed(prefix, n) =>
                        format!("{:.1} {}B in size", n, prefix.symbol()),
                },
            ),
            true,
        )
        .await)
    {
        return req.reject().await.context("Could not reject offer");
    }

    let pb = create_progress_bar(file_size);

    let on_progress = move |received, _total| {
        pb.set_position(received);
    };

    /* Create a temporary directory for receiving */
    use rand::Rng;
    let tmp_dir = target_dir.join(&format!(
        "wormhole-tmp-{:06}",
        rand::thread_rng().gen_range(0..1_000_000)
    ));
    async_std::fs::create_dir_all(&tmp_dir)
        .await
        .context("Failed to create temporary directory for receiving")?;

    /* Prepare the receive by creating all directories */
    offer.create_directories(&tmp_dir).await?;

    /* Accept the offer and receive it */
    let answer = offer.accept_all(&tmp_dir);
    req.accept(
        &transit::log_transit_connection,
        answer,
        on_progress,
        ctrl_c(),
    )
    .await
    .context("Receive process failed")?;

    // /* Put in all the symlinks last, this greatly reduces the attack surface */
    // offer.create_symlinks(&tmp_dir).await?;

    /* TODO walk the output directory and delete things we did not accept; this will be important for resumption */

    /* Move the received files to their target location */
    use futures::TryStreamExt;
    async_std::fs::read_dir(&tmp_dir)
    .await?
    .map_err(Into::into)
    .and_then(|file| {
        let tmp_dir = tmp_dir.clone();
        async move {
            let path = file.path();
            let name = path.file_name().expect("Internal error: this should never happen");
            let target_path = target_dir.join(name);

            /* This suffers some TOCTTOU, sorry about that: https://internals.rust-lang.org/t/rename-file-without-overriding-existing-target/17637 */
            if async_std::path::Path::new(&target_path).exists().await {
                eyre::bail!(
                    "Target destination {} exists, you can manually extract the file from {}",
                    target_path.display(),
                    tmp_dir.display(),
                );
            } else {
                async_std::fs::rename(&path, &target_path).await?;
            }
            Ok(())
        }})
    .try_collect::<()>()
    .await?;

    /* Delete the temporary directory */
    async_std::fs::remove_dir_all(&tmp_dir)
        .await
        .context(format!(
            "Failed to delete {}, please do it manually",
            tmp_dir.display()
        ))?;

    Ok(())
}

#[cfg(test)]
mod test {
    use super::*;

    #[test]
    fn test_shell_completion() {
        use clap::ArgEnum;

        for shell in clap_complete::Shell::value_variants() {
            let mut cmd = WormholeCli::command();
            let binary_name = cmd.get_name().to_string();

            let mut out = Vec::new();
            clap_complete::generate(*shell, &mut cmd, &binary_name, &mut out);
            String::from_utf8(out).unwrap();
        }
    }
}<|MERGE_RESOLUTION|>--- conflicted
+++ resolved
@@ -304,16 +304,8 @@
         WormholeCommand::Send {
             common,
             common_leader: CommonLeaderArgs { code, code_length },
-<<<<<<< HEAD
             common_send: CommonSenderArgs { file_name, files },
-=======
-            common_send:
-                CommonSenderArgs {
-                    file_name,
-                    file: file_path,
-                },
             common_transfer: CommonTransferArgs { with_dilation: _ },
->>>>>>> ff78cbbd
             ..
         } => {
             let offer = make_send_offer(files, file_name).await?;
@@ -393,16 +385,8 @@
             noconfirm,
             common,
             common_follower: CommonFollowerArgs { code },
-<<<<<<< HEAD
             common_receiver: CommonReceiverArgs { file_path },
-=======
-            common_receiver:
-                CommonReceiverArgs {
-                    file_name,
-                    file_path,
-                },
             common_transfer: CommonTransferArgs { with_dilation },
->>>>>>> ff78cbbd
             ..
         } => {
             if with_dilation {
@@ -436,17 +420,6 @@
                 }
             };
 
-<<<<<<< HEAD
-            Box::pin(receive(
-                wormhole,
-                relay_hints,
-                &file_path,
-                noconfirm,
-                transit_abilities,
-                ctrl_c,
-            ))
-            .await?;
-=======
             if with_dilation && peer_allows_dilation(&wormhole.peer_version()) {
                 log::debug!("dilate wormhole");
                 let mut dilated_wormhole = wormhole.dilate()?; // need to pass transit relay URL
@@ -455,15 +428,13 @@
                 Box::pin(receive(
                     wormhole,
                     relay_hints,
-                    file_path.as_os_str(),
-                    file_name.map(std::ffi::OsString::from).as_deref(),
+                    &file_path,
                     noconfirm,
                     transit_abilities,
                     ctrl_c,
                 ))
                 .await?;
             }
->>>>>>> ff78cbbd
         },
         WormholeCommand::Forward(ForwardCommand::Serve {
             targets,
